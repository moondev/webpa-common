package webhook

import (
	"encoding/json"
	"errors"
	"fmt"
	"io/ioutil"
	"net"
	"net/http"
)

type Registry struct {
	UpdatableList
}

// jsonResponse is an internal convenience function to write a json response
func jsonResponse(rw http.ResponseWriter, code int, msg string) {
	rw.Header().Set("Content-Type", "application/json")
	rw.WriteHeader(code)
	rw.Write( []byte(fmt.Sprintf(`{"message":"%s"}`, msg)) )
}

// get is an api call to return all the registered listeners
func (r *Registry) get(rw http.ResponseWriter, req *http.Request) {
<<<<<<< HEAD
	var all []W
	for i:=0; i<r.Len(); i++ {
		all = append(all, *r.Get(i))
	}

	if msg, err := json.Marshal(all); err != nil {
=======
	var items []*W
	for i:=0; i<r.Len(); i++ {
		items = append(items, r.Get(i))
	}

	if msg, err := json.Marshal( items ); err != nil {
>>>>>>> fec51732
		jsonResponse(rw, http.StatusInternalServerError, err.Error())
	} else {
		rw.Header().Set("Content-Type", "application/json")
		rw.Write(msg)
	}
}

// parspIP returns just the ip address from "IP:port"
func parseIP(s string) (string, error) {
	ip1, _, err := net.SplitHostPort(s)
	if err == nil {
		return ip1, nil
	}

	ip2 := net.ParseIP(s)
	if ip2 == nil {
		return "", errors.New("invalid IP")
	}

	return ip2.String(), nil
}

// registrationValidation checks W value requirements
func (w *W) registrationValidation() (string, int) {
	if w.Config.URL == "" {
		return "invalid Config URL", http.StatusBadRequest
	}
	if w.Config.ContentType == "" || w.Config.ContentType != "json" {
		return "invalid content_type", http.StatusBadRequest
	}
	if len(w.Matcher.DeviceId) == 0 {
		w.Matcher.DeviceId = []string{".*"}  // match anything
	}	
	if len(w.Events) == 0 {
		return "invalid events", http.StatusBadRequest
	}

	return "", http.StatusOK
}

// update is an api call to processes a listenener registration for adding and updating
func (r *Registry) update(rw http.ResponseWriter, req *http.Request) {
	payload, err := ioutil.ReadAll(req.Body)
	req.Body.Close()
	
	w := new(W)
	err = json.Unmarshal(payload, w)
	if err != nil {
		jsonResponse(rw, http.StatusInternalServerError, err.Error())
		return
	}
	
	issue, code := w.registrationValidation()
	if issue != "" || code != http.StatusOK {
		jsonResponse(rw, code, issue)
		return
	}
	
	// update the requesters address
	ip, err := parseIP(req.RemoteAddr)
	if err != nil {
		jsonResponse(rw, http.StatusInternalServerError, err.Error())
		return
	}
	w.Address = ip
	
	// send W as a single item array
	msg, err := json.Marshal( [1]W{*w} )
	if err != nil {
		jsonResponse(rw, http.StatusInternalServerError, err.Error())
		return
	}
	
	fmt.Printf("Publish message to aws.sns here: %+v\n", msg)
	//PublishMessage( string(msg) )  // publish message to aws.sns // TODO: not implemented yet
}<|MERGE_RESOLUTION|>--- conflicted
+++ resolved
@@ -22,21 +22,13 @@
 
 // get is an api call to return all the registered listeners
 func (r *Registry) get(rw http.ResponseWriter, req *http.Request) {
-<<<<<<< HEAD
-	var all []W
-	for i:=0; i<r.Len(); i++ {
-		all = append(all, *r.Get(i))
-	}
 
-	if msg, err := json.Marshal(all); err != nil {
-=======
 	var items []*W
 	for i:=0; i<r.Len(); i++ {
 		items = append(items, r.Get(i))
 	}
 
 	if msg, err := json.Marshal( items ); err != nil {
->>>>>>> fec51732
 		jsonResponse(rw, http.StatusInternalServerError, err.Error())
 	} else {
 		rw.Header().Set("Content-Type", "application/json")
